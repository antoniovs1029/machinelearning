--- conflicted
+++ resolved
@@ -8,114 +8,14 @@
 namespace Microsoft.ML.Runtime.Model.Onnx
 {
     /// <summary>
-<<<<<<< HEAD
-    /// A context for defining a ONNX output.
-=======
     /// A context for defining a ONNX output. The context internally contains the model-in-progress being built. This
     /// same context object is iteratively given to exportable components via the <see cref="ICanSaveOnnx"/> interface
     /// and subinterfaces, that attempt to express their operations as ONNX nodes, if they can. At the point that it is
     /// given to a component, all other components up to that component have already attempted to express themselves in
     /// this context, with their outputs possibly available in the ONNX graph.
->>>>>>> ae13dbb1
     /// </summary>
     public abstract class OnnxContext
     {
-<<<<<<< HEAD
-        private readonly List<NodeProto> _nodes;
-        private readonly List<OnnxUtils.ModelArgs> _inputs;
-        private readonly List<OnnxUtils.ModelArgs> _intermediateValues;
-        private readonly List<OnnxUtils.ModelArgs> _outputs;
-        private readonly Dictionary<string, string> _columnNameMap;
-        private readonly HashSet<string> _variableMap;
-        private readonly HashSet<string> _nodeNames;
-        private readonly string _name;
-        private readonly string _producerName;
-        private readonly IHost _host;
-        private readonly string _domain;
-        private readonly string _producerVersion;
-        private readonly long _modelVersion;
-
-        public OnnxContext(IHostEnvironment env, string name, string producerName,
-            string producerVersion, long modelVersion, string domain)
-        {
-            Contracts.CheckValue(env, nameof(env));
-            Contracts.CheckValue(name, nameof(name));
-            Contracts.CheckValue(name, nameof(domain));
-
-            _host = env.Register(nameof(OnnxContext));
-            _nodes = new List<NodeProto>();
-            _intermediateValues = new List<OnnxUtils.ModelArgs>();
-            _inputs = new List<OnnxUtils.ModelArgs>();
-            _outputs = new List<OnnxUtils.ModelArgs>();
-            _columnNameMap = new Dictionary<string, string>();
-            _variableMap = new HashSet<string>();
-            _nodeNames = new HashSet<string>();
-            _name = name;
-            _producerName = producerName;
-            _producerVersion = producerVersion;
-            _modelVersion = modelVersion;
-            _domain = domain;
-        }
-
-        public bool ContainsColumn(string colName) => _columnNameMap.ContainsKey(colName);
-
-        /// <summary>
-        /// Stops tracking a column. If removeVariable is true then it also removes the 
-        /// variable associated with it, this is useful in the event where an output variable is 
-        /// created before realizing the transform cannot actually save as ONNX.
-        /// </summary>
-        /// <param name="colName">IDataView column name to stop tracking</param>
-        /// <param name="removeVariable">Remove associated ONNX variable at the time.</param>
-        public void RemoveColumn(string colName, bool removeVariable)
-        {
-
-            if (removeVariable)
-            {
-                foreach (var val in _intermediateValues)
-                {
-                    if (val.Name == _columnNameMap[colName])
-                    {
-                        _intermediateValues.Remove(val);
-                        break;
-                    }
-                }
-            }
-
-            if (_columnNameMap.ContainsKey(colName))
-                _columnNameMap.Remove(colName);
-        }
-
-        /// <summary>
-        /// Removes an ONNX variable. If removeColumn is true then it also removes the 
-        /// IDataView column associated with it.
-        /// </summary>
-        /// <param name="variableName">ONNX variable to remove.</param>
-        /// <param name="removeColumn">IDataView column to stop tracking</param>
-        public void RemoveVariable(string variableName, bool removeColumn)
-        {
-            _host.Assert(_columnNameMap.ContainsValue(variableName));
-            if (removeColumn)
-            {
-                foreach (var val in _intermediateValues)
-                {
-                    if (val.Name == variableName)
-                    {
-                        _intermediateValues.Remove(val);
-                        break;
-                    }
-                }
-            }
-
-            string columnName = _columnNameMap.Single(kvp => string.Compare(kvp.Value, variableName) == 0).Key;
-
-            Contracts.Assert(_variableMap.Contains(columnName));
-
-            _columnNameMap.Remove(columnName);
-            _variableMap.Remove(columnName);
-        }
-
-=======
->>>>>>> ae13dbb1
         /// <summary>
         /// Generates a unique name for the node based on a prefix.
         /// </summary>
@@ -189,10 +89,6 @@
         /// Convenience alternative to <see cref="CreateNode(string, IEnumerable{string}, IEnumerable{string}, string, string)"/>
         /// for the case where there is exactly one input and output.
         /// </summary>
-<<<<<<< HEAD
-        public ModelProto MakeModel()
-            => OnnxUtils.MakeModel(_nodes, _producerName, _name, _domain, _producerVersion, _modelVersion, _inputs, _outputs, _intermediateValues);
-=======
         /// <param name="opType">The name of the ONNX operator to apply</param>
         /// <param name="input">The name of the variable as input</param>
         /// <param name="output">The name of the variable as output,
@@ -202,6 +98,5 @@
         /// <returns>A node added to the in-progress ONNX graph, that attributes can be set on</returns>
         public OnnxNode CreateNode(string opType, string input, string output, string name, string domain = null)
             => CreateNode(opType, new[] { input }, new[] { output }, name, domain);
->>>>>>> ae13dbb1
     }
 }