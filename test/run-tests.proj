--- conflicted
+++ resolved
@@ -26,11 +26,7 @@
              Projects="@(Project)"
              Properties="VSTestNoBuild=true;VSTestBlame=true;VSTestTestCaseFilter=Category=RunSpecificTest" />
   </Target>
-<<<<<<< HEAD
-  
-=======
 
->>>>>>> 6dee9387
   <Import Project="$([MSBuild]::GetDirectoryNameOfFileAbove($(MSBuildThisFileDirectory), Directory.Build.targets))\Directory.Build.targets" />
 
   <Import Project="$([MSBuild]::GetDirectoryNameOfFileAbove($(MSBuildThisFileDirectory), dir.traversal.targets))\dir.traversal.targets" />
